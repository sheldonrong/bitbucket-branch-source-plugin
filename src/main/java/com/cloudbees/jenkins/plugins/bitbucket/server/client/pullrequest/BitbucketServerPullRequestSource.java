/*
 * The MIT License
 *
 * Copyright (c) 2016, CloudBees, Inc., Nikolas Falco
 *
 * Permission is hereby granted, free of charge, to any person obtaining a copy
 * of this software and associated documentation files (the "Software"), to deal
 * in the Software without restriction, including without limitation the rights
 * to use, copy, modify, merge, publish, distribute, sublicense, and/or sell
 * copies of the Software, and to permit persons to whom the Software is
 * furnished to do so, subject to the following conditions:
 *
 * The above copyright notice and this permission notice shall be included in
 * all copies or substantial portions of the Software.
 *
 * THE SOFTWARE IS PROVIDED "AS IS", WITHOUT WARRANTY OF ANY KIND, EXPRESS OR
 * IMPLIED, INCLUDING BUT NOT LIMITED TO THE WARRANTIES OF MERCHANTABILITY,
 * FITNESS FOR A PARTICULAR PURPOSE AND NONINFRINGEMENT. IN NO EVENT SHALL THE
 * AUTHORS OR COPYRIGHT HOLDERS BE LIABLE FOR ANY CLAIM, DAMAGES OR OTHER
 * LIABILITY, WHETHER IN AN ACTION OF CONTRACT, TORT OR OTHERWISE, ARISING FROM,
 * OUT OF OR IN CONNECTION WITH THE SOFTWARE OR THE USE OR OTHER DEALINGS IN
 * THE SOFTWARE.
 */
package com.cloudbees.jenkins.plugins.bitbucket.server.client.pullrequest;

import com.cloudbees.jenkins.plugins.bitbucket.api.BitbucketBranch;
import com.cloudbees.jenkins.plugins.bitbucket.api.BitbucketCommit;
import com.cloudbees.jenkins.plugins.bitbucket.api.BitbucketPullRequestSource;
import com.cloudbees.jenkins.plugins.bitbucket.server.client.branch.BitbucketServerBranch;
import com.cloudbees.jenkins.plugins.bitbucket.server.client.branch.BitbucketServerCommit;
import com.cloudbees.jenkins.plugins.bitbucket.server.client.repository.BitbucketServerRepository;
import com.fasterxml.jackson.annotation.JsonProperty;

public class BitbucketServerPullRequestSource implements BitbucketPullRequestSource {

<<<<<<< HEAD
    @JsonProperty("id")
    private String refId;

    @JsonProperty
    private BitbucketServerCommit commit;

=======
>>>>>>> 021f6d69
    @JsonProperty("displayId")
    private String branchName;
    @JsonProperty
    private String latestCommit;

    private BitbucketServerCommit commit;
    private BitbucketServerBranch branch;
    private BitbucketServerRepository repository;

    public String getRefId() {
        return refId;
    }

    public void setRefId(String refId) {
        this.refId = refId;
    }

    @Override
    public BitbucketServerRepository getRepository() {
        return repository;
    }

    @Override
    public BitbucketBranch getBranch() {
        if (branch == null) {
            branch = new BitbucketServerBranch(branchName, latestCommit);
        }
        return branch;
    }

    @Override
    public BitbucketCommit getCommit() {
        if (branch != null && commit == null) {
            commit = new BitbucketServerCommit(branch.getMessage(), latestCommit, branch.getDateMillis(), branch.getAuthor());
        }
        return commit;
    }

    public void setRepository(BitbucketServerRepository repository) {
        this.repository = repository;
    }

}<|MERGE_RESOLUTION|>--- conflicted
+++ resolved
@@ -33,15 +33,8 @@
 
 public class BitbucketServerPullRequestSource implements BitbucketPullRequestSource {
 
-<<<<<<< HEAD
     @JsonProperty("id")
     private String refId;
-
-    @JsonProperty
-    private BitbucketServerCommit commit;
-
-=======
->>>>>>> 021f6d69
     @JsonProperty("displayId")
     private String branchName;
     @JsonProperty
