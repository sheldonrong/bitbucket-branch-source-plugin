/*
 * The MIT License
 *
 * Copyright (c) 2016, CloudBees, Inc.
 *
 * Permission is hereby granted, free of charge, to any person obtaining a copy
 * of this software and associated documentation files (the "Software"), to deal
 * in the Software without restriction, including without limitation the rights
 * to use, copy, modify, merge, publish, distribute, sublicense, and/or sell
 * copies of the Software, and to permit persons to whom the Software is
 * furnished to do so, subject to the following conditions:
 *
 * The above copyright notice and this permission notice shall be included in
 * all copies or substantial portions of the Software.
 *
 * THE SOFTWARE IS PROVIDED "AS IS", WITHOUT WARRANTY OF ANY KIND, EXPRESS OR
 * IMPLIED, INCLUDING BUT NOT LIMITED TO THE WARRANTIES OF MERCHANTABILITY,
 * FITNESS FOR A PARTICULAR PURPOSE AND NONINFRINGEMENT. IN NO EVENT SHALL THE
 * AUTHORS OR COPYRIGHT HOLDERS BE LIABLE FOR ANY CLAIM, DAMAGES OR OTHER
 * LIABILITY, WHETHER IN AN ACTION OF CONTRACT, TORT OR OTHERWISE, ARISING FROM,
 * OUT OF OR IN CONNECTION WITH THE SOFTWARE OR THE USE OR OTHER DEALINGS IN
 * THE SOFTWARE.
 */
package com.cloudbees.jenkins.plugins.bitbucket.server.client;

import com.cloudbees.jenkins.plugins.bitbucket.JsonParser;
import com.cloudbees.jenkins.plugins.bitbucket.api.BitbucketApi;
import com.cloudbees.jenkins.plugins.bitbucket.api.BitbucketBuildStatus;
import com.cloudbees.jenkins.plugins.bitbucket.api.BitbucketCommit;
import com.cloudbees.jenkins.plugins.bitbucket.api.BitbucketPullRequest;
import com.cloudbees.jenkins.plugins.bitbucket.api.BitbucketRepository;
import com.cloudbees.jenkins.plugins.bitbucket.api.BitbucketRepositoryProtocol;
import com.cloudbees.jenkins.plugins.bitbucket.api.BitbucketRepositoryType;
import com.cloudbees.jenkins.plugins.bitbucket.api.BitbucketRequestException;
import com.cloudbees.jenkins.plugins.bitbucket.api.BitbucketTeam;
import com.cloudbees.jenkins.plugins.bitbucket.api.BitbucketWebHook;
import com.cloudbees.jenkins.plugins.bitbucket.client.repository.UserRoleInRepository;
import com.cloudbees.jenkins.plugins.bitbucket.endpoints.AbstractBitbucketEndpoint;
import com.cloudbees.jenkins.plugins.bitbucket.endpoints.BitbucketEndpointConfiguration;
import com.cloudbees.jenkins.plugins.bitbucket.endpoints.BitbucketServerEndpoint;
import com.cloudbees.jenkins.plugins.bitbucket.filesystem.BitbucketSCMFile;
import com.cloudbees.jenkins.plugins.bitbucket.server.client.branch.BitbucketServerBranch;
import com.cloudbees.jenkins.plugins.bitbucket.server.client.branch.BitbucketServerBranches;
import com.cloudbees.jenkins.plugins.bitbucket.server.client.branch.BitbucketServerCommit;
import com.cloudbees.jenkins.plugins.bitbucket.server.client.pullrequest.BitbucketServerPullRequest;
import com.cloudbees.jenkins.plugins.bitbucket.server.client.pullrequest.BitbucketServerPullRequestCanMerge;
import com.cloudbees.jenkins.plugins.bitbucket.server.client.pullrequest.BitbucketServerPullRequests;
import com.cloudbees.jenkins.plugins.bitbucket.server.client.repository.BitbucketServerProject;
import com.cloudbees.jenkins.plugins.bitbucket.server.client.repository.BitbucketServerRepositories;
import com.cloudbees.jenkins.plugins.bitbucket.server.client.repository.BitbucketServerRepository;
import com.cloudbees.jenkins.plugins.bitbucket.server.client.repository.BitbucketServerWebhooks;
import com.cloudbees.plugins.credentials.common.StandardUsernamePasswordCredentials;
import com.damnhandy.uri.template.UriTemplate;
import com.damnhandy.uri.template.impl.Operator;
import edu.umd.cs.findbugs.annotations.CheckForNull;
import edu.umd.cs.findbugs.annotations.NonNull;
import hudson.ProxyConfiguration;
import hudson.Util;
import hudson.util.Secret;
import java.io.ByteArrayOutputStream;
import java.io.FileNotFoundException;
import java.io.IOException;
import java.io.InputStream;
import java.net.InetSocketAddress;
import java.net.MalformedURLException;
import java.net.Proxy;
import java.net.URI;
import java.net.URL;
import java.nio.charset.StandardCharsets;
import java.util.ArrayList;
import java.util.Collections;
import java.util.Comparator;
import java.util.List;
import java.util.Map;
import java.util.concurrent.Callable;
import java.util.logging.Level;
import java.util.logging.Logger;
import jenkins.model.Jenkins;
import jenkins.scm.api.SCMFile;
import net.sf.json.JSONObject;
import org.apache.commons.io.IOUtils;
import org.apache.commons.lang.StringUtils;
import org.apache.http.Header;
import org.apache.http.HttpHost;
import org.apache.http.HttpStatus;
import org.apache.http.NameValuePair;
import org.apache.http.auth.AuthScope;
import org.apache.http.auth.UsernamePasswordCredentials;
import org.apache.http.client.AuthCache;
import org.apache.http.client.CredentialsProvider;
import org.apache.http.client.config.RequestConfig;
import org.apache.http.client.entity.UrlEncodedFormEntity;
import org.apache.http.client.methods.CloseableHttpResponse;
import org.apache.http.client.methods.HttpDelete;
import org.apache.http.client.methods.HttpGet;
import org.apache.http.client.methods.HttpPost;
import org.apache.http.client.methods.HttpPut;
import org.apache.http.client.methods.HttpRequestBase;
import org.apache.http.client.protocol.HttpClientContext;
import org.apache.http.entity.ContentType;
import org.apache.http.entity.StringEntity;
import org.apache.http.impl.auth.BasicScheme;
import org.apache.http.impl.client.BasicAuthCache;
import org.apache.http.impl.client.BasicCredentialsProvider;
import org.apache.http.impl.client.CloseableHttpClient;
import org.apache.http.impl.client.HttpClientBuilder;
import org.apache.http.message.BasicNameValuePair;
import org.apache.http.util.EntityUtils;
import org.codehaus.jackson.type.TypeReference;

/**
 * Bitbucket API client.
 * Developed and test with Bitbucket 4.3.2
 */
public class BitbucketServerAPIClient implements BitbucketApi {

    private static final Logger LOGGER = Logger.getLogger(BitbucketServerAPIClient.class.getName());
    private static final String API_BASE_PATH = "/rest/api/1.0";
    private static final String API_REPOSITORIES_PATH = API_BASE_PATH + "/projects/{owner}/repos{?start,limit}";
    private static final String API_REPOSITORY_PATH = API_BASE_PATH + "/projects/{owner}/repos/{repo}";
    private static final String API_DEFAULT_BRANCH_PATH = API_REPOSITORY_PATH + "/branches/default";
    private static final String API_BRANCHES_PATH = API_REPOSITORY_PATH + "/branches{?start,limit}";
    private static final String API_TAGS_PATH = API_REPOSITORY_PATH + "/tags{?start,limit}";
    private static final String API_PULL_REQUESTS_PATH = API_REPOSITORY_PATH + "/pull-requests{?start,limit,at,direction,state}";
    private static final String API_PULL_REQUEST_PATH = API_REPOSITORY_PATH + "/pull-requests/{id}";
    private static final String API_PULL_REQUEST_MERGE_PATH = API_REPOSITORY_PATH + "/pull-requests/{id}/merge";
    private static final String API_BROWSE_PATH = API_REPOSITORY_PATH + "/browse{/path*}{?at}";
    private static final String API_COMMITS_PATH = API_REPOSITORY_PATH + "/commits{/hash}";
    private static final String API_PROJECT_PATH = API_BASE_PATH + "/projects/{owner}";
    private static final String API_COMMIT_COMMENT_PATH = API_REPOSITORY_PATH + "/commits{/hash}/comments";

    private static final String WEBHOOK_BASE_PATH = "/rest/webhook/1.0";
    private static final String WEBHOOK_REPOSITORY_PATH = WEBHOOK_BASE_PATH + "/projects/{owner}/repos/{repo}/configurations";
    private static final String WEBHOOK_REPOSITORY_CONFIG_PATH = WEBHOOK_REPOSITORY_PATH + "/{id}";

    private static final String API_COMMIT_STATUS_PATH = "/rest/build-status/1.0/commits{/hash}";
    private static final Integer DEFAULT_PAGE_LIMIT = 200;

    /**
     * Repository owner.
     */
    private final String owner;

    /**
     * The repository that this object is managing.
     */
    private final String repositoryName;

    /**
     * Indicates if the client is using user-centric API endpoints or project API otherwise.
     */
    private final boolean userCentric;

    /**
     * Credentials to access API services.
     * Almost @NonNull (but null is accepted for anonymous access).
     */
    private final UsernamePasswordCredentials credentials;

    private HttpClientContext context;

    private final String baseURL;

    public BitbucketServerAPIClient(@NonNull String baseURL, @NonNull String owner, @CheckForNull String repositoryName,
                                    @CheckForNull StandardUsernamePasswordCredentials creds, boolean userCentric) {
        this.credentials = (creds != null) ? new UsernamePasswordCredentials(creds.getUsername(),
                Secret.toString(creds.getPassword())) : null;
        this.userCentric = userCentric;
        this.owner = owner;
        this.repositoryName = repositoryName;
        this.baseURL = Util.removeTrailingSlash(baseURL);
    }

    /**
     * Bitbucket Server manages two top level entities, owner and/or project.
     * Only one of them makes sense for a specific client object.
     */
    @NonNull
    @Override
    public String getOwner() {
        return owner;
    }

    /**
     * In Bitbucket server the top level entity is the Project, but the JSON API accepts users as a replacement
     * of Projects in most of the URLs (it's called user centric API).
     *
     * This method returns the appropriate string to be placed in request URLs taking into account if this client
     * object was created as a user centric instance or not.
     *
     * @return the ~user or project
     */
    public String getUserCentricOwner() {
        return userCentric ? "~" + owner : owner;
    }

    /**
     * {@inheritDoc}
     */
    @Override
    @CheckForNull
    public String getRepositoryName() {
        return repositoryName;
    }

    /**
     * {@inheritDoc}
     */
    @NonNull
    @Override
    public String getRepositoryUri(@NonNull BitbucketRepositoryType type,
                                   @NonNull BitbucketRepositoryProtocol protocol,
                                   @CheckForNull Integer protocolPortOverride,
                                   @NonNull String owner,
                                   @NonNull String repository) {
        switch (type) {
            case GIT:
                URL url;
                try {
                    url = new URL(baseURL);
                } catch (MalformedURLException e) {
                    throw new IllegalStateException("Server URL is not a valid URL", e);
                }
                StringBuilder result = new StringBuilder();
                switch (protocol) {
                    case HTTP:
                        result.append(url.getProtocol());
                        result.append("://");
                        if (protocolPortOverride != null && protocolPortOverride > 0) {
                            result.append(url.getHost());
                            result.append(':');
                            result.append(protocolPortOverride);
                        } else {
                            result.append(url.getAuthority());
                        }
                        result.append(url.getPath());
                        result.append("/scm/");
                        result.append(owner);
                        result.append('/');
                        result.append(repository);
                        result.append(".git");
                        break;
                    case SSH:
                        result.append("ssh://git@");
                        result.append(url.getHost());
                        if (protocolPortOverride  != null && protocolPortOverride > 0) {
                            result.append(':');
                            result.append(protocolPortOverride);
                        }
                        result.append('/');
                        result.append(owner);
                        result.append('/');
                        result.append(repository);
                        result.append(".git");
                        break;
                    default:
                        throw new IllegalArgumentException("Unsupported repository protocol: " + protocol);
                }
                return result.toString();
                default:
                    throw new IllegalArgumentException("Unsupported repository type: " + type);
        }
    }

    /**
     * {@inheritDoc}
     */
    @NonNull
    @Override
    public List<BitbucketServerPullRequest> getPullRequests() throws IOException, InterruptedException {
        UriTemplate template = UriTemplate
                .fromTemplate(API_PULL_REQUESTS_PATH)
                .set("owner", getUserCentricOwner())
                .set("repo", repositoryName);
        return getResources(template, BitbucketServerPullRequests.class);
    }

<<<<<<< HEAD
    @NonNull
    public List<BitbucketServerPullRequest> getOutgoingOpenPullRequests(String fromRef) throws IOException, InterruptedException {
        UriTemplate template = UriTemplate
                .fromTemplate(API_PULL_REQUESTS_PATH)
                .set("owner", getUserCentricOwner())
                .set("repo", repositoryName)
                .set("at", fromRef)
                .set("direction", "outgoing")
                .set("state", "OPEN");
        return getResources(template, BitbucketServerPullRequests.class);
=======
        try {
            List<BitbucketServerPullRequest> pullRequests = new ArrayList<>();
            String response = getRequest(url);
            BitbucketServerPullRequests page = JsonParser.toJava(response, BitbucketServerPullRequests.class);
            pullRequests.addAll(page.getValues());
            while (!page.isLastPage()) {
                if (Thread.interrupted()) {
                    throw new InterruptedException();
                }
                Integer limit = page.getLimit();
                url = template
                        .set("start", page.getNextPageStart())
                        .set("limit", limit == null ? DEFAULT_PAGE_LIMIT : limit)
                        .expand();
                response = getRequest(url);
                page = JsonParser.toJava(response, BitbucketServerPullRequests.class);
                pullRequests.addAll(page.getValues());
            }

            AbstractBitbucketEndpoint endpointConfig = BitbucketEndpointConfiguration.get().findEndpoint(baseURL);
            if (endpointConfig instanceof BitbucketServerEndpoint && ((BitbucketServerEndpoint)endpointConfig).isCallCanMerge()) {
                // This is required for Bitbucket Server to update the refs/pull-requests/* references
                // See https://community.atlassian.com/t5/Bitbucket-questions/Change-pull-request-refs-after-Commit-instead-of-after-Approval/qaq-p/194702#M6829
                for (BitbucketServerPullRequest pullRequest : pullRequests) {
                    pullRequest.setCanMerge(getPullRequestCanMergeById(Integer.parseInt(pullRequest.getId())));
                }
            }
            
            return pullRequests;
        } catch (IOException e) {
            throw new IOException("I/O error when accessing URL: " + url, e);
        }
>>>>>>> bab68d18
    }

    private boolean getPullRequestCanMergeById(@NonNull Integer id) throws IOException {
        String url = UriTemplate
                .fromTemplate(API_PULL_REQUEST_MERGE_PATH)
                .set("owner", getUserCentricOwner())
                .set("repo", repositoryName)
                .set("id", id)
                .expand();
        String response = getRequest(url);
        try {
            return JsonParser.toJava(response, BitbucketServerPullRequestCanMerge.class).isCanMerge();
        } catch (IOException e) {
            throw new IOException("I/O error when accessing URL: " + url, e);
        }
    }
    
    /**
     * {@inheritDoc}
     */
    @Override
    @NonNull
    public BitbucketPullRequest getPullRequestById(@NonNull Integer id) throws IOException {
        String url = UriTemplate
                .fromTemplate(API_PULL_REQUEST_PATH)
                .set("owner", getUserCentricOwner())
                .set("repo", repositoryName)
                .set("id", id)
                .expand();
        String response = getRequest(url);
        try {
            return JsonParser.toJava(response, BitbucketServerPullRequest.class);
        } catch (IOException e) {
            throw new IOException("I/O error when accessing URL: " + url, e);
        }
    }

    /**
     * {@inheritDoc}
     */
    @Override
    @NonNull
    public BitbucketRepository getRepository() throws IOException {
        if (repositoryName == null) {
            throw new UnsupportedOperationException(
                    "Cannot get a repository from an API instance that is not associated with a repository");
        }
        String url = UriTemplate
                .fromTemplate(API_REPOSITORY_PATH)
                .set("owner", getUserCentricOwner())
                .set("repo", repositoryName)
                .expand();
        String response = getRequest(url);
        try {
            return JsonParser.toJava(response, BitbucketServerRepository.class);
        } catch (IOException e) {
            throw new IOException("I/O error when accessing URL: " + url, e);
        }
    }

    /**
     * {@inheritDoc}
     */
    @Override
    public void postCommitComment(@NonNull String hash, @NonNull String comment) throws IOException {
        postRequest(
            UriTemplate
                .fromTemplate(API_COMMIT_COMMENT_PATH)
                .set("owner", getUserCentricOwner())
                .set("repo", repositoryName)
                .set("hash", hash)
                .expand(),
            Collections.singletonList(
                new BasicNameValuePair("text", comment)
            )
        );
    }

    /**
     * {@inheritDoc}
     */
    @Override
    public void postBuildStatus(@NonNull BitbucketBuildStatus status) throws IOException {
        postRequest(
            UriTemplate
                .fromTemplate(API_COMMIT_STATUS_PATH)
                .set("hash", status.getHash())
                .expand(),
            JsonParser.toJson(status)
        );
    }

    /**
     * {@inheritDoc}
     */
    @Override
    public boolean checkPathExists(@NonNull String branchOrHash, @NonNull String path) throws IOException {
        String url = UriTemplate
                .fromTemplate(API_BROWSE_PATH)
                .set("owner", getUserCentricOwner())
                .set("repo", repositoryName)
                .set("path", path.split(Operator.PATH.getSeparator()))
                .set("at", branchOrHash)
                .expand();
        int status = getRequestStatus(url);
        return HttpStatus.SC_OK == status;
    }

    @CheckForNull
    @Override
    public String getDefaultBranch() throws IOException {
        String url = UriTemplate
                .fromTemplate(API_DEFAULT_BRANCH_PATH)
                .set("owner", getUserCentricOwner())
                .set("repo", repositoryName)
                .expand();
        try {
            String response = getRequest(url);
            return JsonParser.toJava(response, BitbucketServerBranch.class).getName();
        } catch (FileNotFoundException e) {
            LOGGER.log(Level.FINE, "Could not find default branch for {0}/{1}",
                    new Object[]{this.owner, this.repositoryName});
            return null;
        } catch (IOException e) {
            throw new IOException("I/O error when accessing URL: " + url, e);
        }
    }

    /**
     * {@inheritDoc}
     */
    @Override
    @NonNull
    public List<BitbucketServerBranch> getTags() throws IOException, InterruptedException {
        return getServerBranches(API_TAGS_PATH);
    }

    /**
     * {@inheritDoc}
     */
    @Override
    @NonNull
    public List<BitbucketServerBranch> getBranches() throws IOException, InterruptedException {
        return getServerBranches(API_BRANCHES_PATH);
    }


    private List<BitbucketServerBranch> getServerBranches(String apiPath) throws IOException, InterruptedException {
        UriTemplate template = UriTemplate
                .fromTemplate(apiPath)
                .set("owner", getUserCentricOwner())
                .set("repo", repositoryName);

        List<BitbucketServerBranch> branches = getResources(template, BitbucketServerBranches.class);
        for (final BitbucketServerBranch branch : branches) {
            branch.setTimestampClosure(new Callable<Long>() {
                @Override
                public Long call() throws Exception {
                    BitbucketCommit commit = resolveCommit(branch.getRawNode());
                    if (commit != null) {
                        return commit.getDateMillis();
                    }
                    return 0L;
                }
            });
        }

        return branches;
    }

    /** {@inheritDoc} */
    @Override
    public BitbucketCommit resolveCommit(@NonNull String hash) throws IOException {
        String url = UriTemplate
                .fromTemplate(API_COMMITS_PATH)
                .set("owner", getUserCentricOwner())
                .set("repo", repositoryName)
                .set("hash", hash)
                .expand();
        try {
            String response = getRequest(url);
            return JsonParser.toJava(response, BitbucketServerCommit.class);
        } catch (IOException e) {
            throw new IOException("I/O error when accessing URL: " + url, e);
        }
    }

    /** {@inheritDoc} */
    @NonNull
    @Override
    public String resolveSourceFullHash(@NonNull BitbucketPullRequest pull) {
        return pull.getSource().getCommit().getHash();
    }

    @Override
    public void registerCommitWebHook(BitbucketWebHook hook) throws IOException, InterruptedException {
        putRequest(
            UriTemplate
                .fromTemplate(WEBHOOK_REPOSITORY_PATH)
                .set("owner", getUserCentricOwner())
                .set("repo", repositoryName)
                .expand(),
            JsonParser.toJson(hook)
        );
    }

    @Override
    public void updateCommitWebHook(BitbucketWebHook hook) throws IOException, InterruptedException {
        postRequest(
            UriTemplate
                .fromTemplate(WEBHOOK_REPOSITORY_CONFIG_PATH)
                .set("owner", getUserCentricOwner())
                .set("repo", repositoryName)
                .set("id", hook.getUuid())
                .expand(), JsonParser.toJson(hook)
        );

    }

    @Override
    public void removeCommitWebHook(BitbucketWebHook hook) throws IOException, InterruptedException {
        deleteRequest(
            UriTemplate
                .fromTemplate(WEBHOOK_REPOSITORY_CONFIG_PATH)
                .set("owner", getUserCentricOwner())
                .set("repo", repositoryName)
                .set("id", hook.getUuid())
                .expand()
        );
    }

    @NonNull
    @Override
    public List<? extends BitbucketWebHook> getWebHooks() throws IOException, InterruptedException {
        String url = UriTemplate
                .fromTemplate(WEBHOOK_REPOSITORY_PATH)
                .set("owner", getUserCentricOwner())
                .set("repo", repositoryName)
                .expand();
        String response = getRequest(url);
        return JsonParser.toJava(response, BitbucketServerWebhooks.class);
    }

    /**
     * There is no such Team concept in Bitbucket Server but Project.
     */
    @Override
    public BitbucketTeam getTeam() throws IOException {
        if (userCentric) {
            return null;
        } else {
            String url = UriTemplate.fromTemplate(API_PROJECT_PATH).set("owner", getOwner()).expand();
            try {
                String response = getRequest(url);
                return JsonParser.toJava(response, BitbucketServerProject.class);
            } catch (FileNotFoundException e) {
                return null;
            } catch (IOException e) {
                throw new IOException("I/O error when accessing URL: " + url, e);
            }
        }
    }

    /**
     * The role parameter is ignored for Bitbucket Server.
     */
    @NonNull
    @Override
    public List<BitbucketServerRepository> getRepositories(@CheckForNull UserRoleInRepository role)
            throws IOException, InterruptedException {
        UriTemplate template = UriTemplate
                .fromTemplate(API_REPOSITORIES_PATH)
                .set("owner", getUserCentricOwner());

        List<BitbucketServerRepository> repositories;
        try {
            repositories = getResources(template, BitbucketServerRepositories.class);
        } catch (FileNotFoundException e) {
            return new ArrayList<>();
        }
        Collections.sort(repositories, new Comparator<BitbucketServerRepository>() {
            @Override
            public int compare(BitbucketServerRepository o1, BitbucketServerRepository o2) {
                return o1.getRepositoryName().compareTo(o2.getRepositoryName());
            }
        });

        return repositories;
    }

    /** {@inheritDoc} */
    @NonNull
    @Override
    public List<BitbucketServerRepository> getRepositories() throws IOException, InterruptedException {
        return getRepositories(null);
    }

    @Override
    public boolean isPrivate() throws IOException {
        return getRepository().isPrivate();
    }

    private <V> List<V> getResources(UriTemplate template, Class<? extends PagedApiResponse<V>> clazz) throws IOException, InterruptedException {
        template.set("start", 0).set("limit", DEFAULT_PAGE_LIMIT);
        String url = template.expand();

        try {
            List<V> resources = new ArrayList<>();
            String response = getRequest(url);
            PagedApiResponse<V> page = JsonParser.toJava(response, clazz);
            resources.addAll(page.getValues());
            while (!page.isLastPage()) {
                if (Thread.interrupted()) {
                    throw new InterruptedException();
                }
                Integer limit = page.getLimit();
                url = template
                        .set("start", page.getNextPageStart())
                        .set("limit", limit == null ? DEFAULT_PAGE_LIMIT : limit)
                        .expand();
                response = getRequest(url);
                page = JsonParser.toJava(response, clazz);
                resources.addAll(page.getValues());
            }
            return resources;
        } catch (FileNotFoundException e) {
            throw e;
        } catch (IOException e) {
            throw new IOException("I/O error when accessing URL: " + url, e);
        }
    }

    private String getRequest(String path) throws IOException {
        HttpGet httpget = new HttpGet(this.baseURL + path);

        try(CloseableHttpClient client = getHttpClient(getMethodHost(httpget));
                CloseableHttpResponse response = client.execute(httpget, context)) {
            String content;
            long len = response.getEntity().getContentLength();
            if (len == 0) {
                content = "";
            } else {
                ByteArrayOutputStream buf;
                if (len > 0 && len <= Integer.MAX_VALUE / 2) {
                    buf = new ByteArrayOutputStream((int) len);
                } else {
                    buf = new ByteArrayOutputStream();
                }
                try (InputStream is = response.getEntity().getContent()) {
                    IOUtils.copy(is, buf);
                }
                content = new String(buf.toByteArray(), StandardCharsets.UTF_8);
            }
            EntityUtils.consume(response.getEntity());
            if (response.getStatusLine().getStatusCode() == HttpStatus.SC_NOT_FOUND) {
                throw new FileNotFoundException("URL: " + path);
            }
            if (response.getStatusLine().getStatusCode() != HttpStatus.SC_OK) {
                throw new BitbucketRequestException(response.getStatusLine().getStatusCode(),
                        "HTTP request error. Status: " + response.getStatusLine().getStatusCode()
                                + ": " + response.getStatusLine().getReasonPhrase() + ".\n" + response);
            }
            return content;
        } catch (BitbucketRequestException | FileNotFoundException e) {
            throw e;
        } catch (IOException e) {
            throw new IOException("Communication error for url: " + path, e);
        } finally {
            httpget.releaseConnection();
        }
    }

    /**
     * Create HttpClient from given host/port
     * @param host must be of format: scheme://host:port. e.g. http://localhost:7990
     * @return CloseableHttpClient
     */
    private CloseableHttpClient getHttpClient(String host) {
        HttpClientBuilder httpClientBuilder = HttpClientBuilder.create();

        if (credentials != null) {
            CredentialsProvider credentialsProvider = new BasicCredentialsProvider();
            credentialsProvider.setCredentials(AuthScope.ANY, credentials);
            AuthCache authCache = new BasicAuthCache();
            authCache.put(HttpHost.create(host), new BasicScheme());
            context = HttpClientContext.create();
            context.setCredentialsProvider(credentialsProvider);
            context.setAuthCache(authCache);
        }

        setClientProxyParams(host, httpClientBuilder);

        return httpClientBuilder.build();
    }

    private void setClientProxyParams(String host, HttpClientBuilder builder) {
        Jenkins jenkins = Jenkins.getInstance();
        ProxyConfiguration proxyConfig = null;
        if (jenkins != null) {
            proxyConfig = jenkins.proxy;
        }

        final Proxy proxy;

        if (proxyConfig != null) {
            URI hostURI = URI.create(host);
            proxy = proxyConfig.createProxy(hostURI.getHost());
        } else {
             proxy = Proxy.NO_PROXY;
        }

        if (proxy.type() != Proxy.Type.DIRECT) {
            final InetSocketAddress proxyAddress = (InetSocketAddress)proxy.address();
            LOGGER.log(Level.FINE, "Jenkins proxy: {0}", proxy.address());
            builder.setProxy(new HttpHost(proxyAddress.getHostName(), proxyAddress.getPort()));
            String username = proxyConfig.getUserName();
            String password = proxyConfig.getPassword();
            if (username != null && !"".equals(username.trim())) {
                LOGGER.fine("Using proxy authentication (user=" + username + ")");
                CredentialsProvider credentialsProvider = new BasicCredentialsProvider();
                credentialsProvider.setCredentials(AuthScope.ANY, new UsernamePasswordCredentials(username, password));
                AuthCache authCache = new BasicAuthCache();
                authCache.put(HttpHost.create(proxyAddress.getHostName()), new BasicScheme());
                context = HttpClientContext.create();
                context.setCredentialsProvider(credentialsProvider);
                context.setAuthCache(authCache);
            }
        }
    }

    private int getRequestStatus(String path) throws IOException {
        HttpGet httpget = new HttpGet(this.baseURL + path);

        try(CloseableHttpClient client = getHttpClient(getMethodHost(httpget));
                CloseableHttpResponse response = client.execute(httpget, context)) {
            EntityUtils.consume(response.getEntity());
            return response.getStatusLine().getStatusCode();
        } finally {
            httpget.releaseConnection();
        }
    }

    private static String getMethodHost(HttpRequestBase method) {
        URI uri = method.getURI();
        String scheme = uri.getScheme() == null ? "http" : uri.getScheme();
        return scheme + "://" + uri.getAuthority();
    }

    private String postRequest(String path, List<? extends NameValuePair> params) throws IOException {
        HttpPost request = new HttpPost(this.baseURL + path);
        request.setEntity(new UrlEncodedFormEntity(params));
        return postRequest(request);
    }

    private String postRequest(String path, String content) throws IOException {
        HttpPost request = new HttpPost(this.baseURL + path);
        request.setEntity(new StringEntity(content, ContentType.create("application/json", "UTF-8")));
        return postRequest(request);
    }

    private String nameValueToJson(NameValuePair[] params) {
        JSONObject o = new JSONObject();
        for (NameValuePair pair : params) {
            o.put(pair.getName(), pair.getValue());
        }
        return o.toString();
    }

    private String postRequest(HttpPost httppost) throws IOException {
        return doRequest(httppost);
    }

    private String doRequest(HttpRequestBase request) throws IOException {
        RequestConfig.Builder requestConfig = RequestConfig.custom();
        requestConfig.setConnectTimeout(10 * 1000);
        requestConfig.setConnectionRequestTimeout(60 * 1000);
        requestConfig.setSocketTimeout(60 * 1000);
        request.setConfig(requestConfig.build());

        try(CloseableHttpClient client = getHttpClient(getMethodHost(request));
                CloseableHttpResponse response = client.execute(request, context)) {
            if (response.getStatusLine().getStatusCode() == HttpStatus.SC_NO_CONTENT) {
                EntityUtils.consume(response.getEntity());
                // 204, no content
                return "";
            }
            String content;
            long len = -1L;
            Header[] headers = request.getHeaders("Content-Length");
            if (headers != null && headers.length > 0) {
                int i = headers.length - 1;
                len = -1L;
                while (i >= 0) {
                    Header header = headers[i];
                    try {
                        len = Long.parseLong(header.getValue());
                        break;
                    } catch (NumberFormatException var5) {
                        --i;
                    }
                }
            }
            if (len == 0) {
                content = "";
            } else {
                ByteArrayOutputStream buf;
                if (len > 0 && len <= Integer.MAX_VALUE / 2) {
                    buf = new ByteArrayOutputStream((int) len);
                } else {
                    buf = new ByteArrayOutputStream();
                }
                try (InputStream is = response.getEntity().getContent()) {
                    IOUtils.copy(is, buf);
                }
                content = new String(buf.toByteArray(), StandardCharsets.UTF_8);
            }
            EntityUtils.consume(response.getEntity());
            if (response.getStatusLine().getStatusCode() != HttpStatus.SC_OK && response.getStatusLine().getStatusCode() != HttpStatus.SC_CREATED) {
                throw new BitbucketRequestException(response.getStatusLine().getStatusCode(), "HTTP request error. Status: " + response.getStatusLine().getStatusCode() + ": " + response.getStatusLine().getReasonPhrase() + ".\n" + response);
            }
            return content;
        } finally {
            request.releaseConnection();
        }
    }

    private String putRequest(String path, String content) throws IOException {
        HttpPut request = new HttpPut(this.baseURL + path);
        request.setEntity(new StringEntity(content, ContentType.create("application/json", "UTF-8")));
        return doRequest(request);
    }

    private String deleteRequest(String path) throws IOException {
        HttpDelete request = new HttpDelete(this.baseURL + path);
        return doRequest(request);
    }

    @Override
    public Iterable<SCMFile> getDirectoryContent(BitbucketSCMFile directory) throws IOException, InterruptedException {
        List<SCMFile> files = new ArrayList<>();
        int start=0;
        UriTemplate template = UriTemplate
                .fromTemplate(API_BROWSE_PATH + "{&start,limit}")
                .set("owner", getUserCentricOwner())
                .set("repo", repositoryName)
                .set("path", directory.getPath().split(Operator.PATH.getSeparator()))
                .set("at", directory.getRef())
                .set("start", start)
                .set("limit", 500);
        String url = template.expand();
        String response = getRequest(url);
        Map<String,Object> content = JsonParser.mapper.readValue(response, new TypeReference<Map<String,Object>>(){});
        Map page = (Map) content.get("children");
        List<Map> values = (List<Map>) page.get("values");
        collectFileAndDirectories(directory, values, files);
        while (!(boolean)page.get("isLastPage")){
            start += (int) content.get("size");
            url = template
                    .set("start", start)
                    .expand();
            response = getRequest(url);
            content = JsonParser.mapper.readValue(response, new TypeReference<Map<String,Object>>(){});
            page = (Map) content.get("children");
        }
        return files;
    }

    private void collectFileAndDirectories(BitbucketSCMFile parent, List<Map> values, List<SCMFile> files) {
        for(Map file:values) {
            String type = (String) file.get("type");
            List<String> components = (List<String>) ((Map)file.get("path")).get("components");
            SCMFile.Type fileType = null;
            if(type.equals("FILE")){
                fileType = SCMFile.Type.REGULAR_FILE;
            } else if(type.equals("DIRECTORY")){
                fileType = SCMFile.Type.DIRECTORY;
            }
            if(components.size() > 0 && fileType != null){
                // revision is set to null as fetched values from server API do not give us revision hash
                // Later on hash is not needed anyways when file content is fetched from server API
                files.add(new BitbucketSCMFile(parent, components.get(0), fileType, null));
            }
        }
    }

    @Override
    public InputStream getFileContent(BitbucketSCMFile file) throws IOException, InterruptedException {
        List<String> lines = new ArrayList<>();
        int start=0;
        UriTemplate template = UriTemplate
                .fromTemplate(API_BROWSE_PATH + "{&start,limit}")
                .set("owner", getUserCentricOwner())
                .set("repo", repositoryName)
                .set("path", file.getPath().split(Operator.PATH.getSeparator()))
                .set("at", file.getRef())
                .set("start", start)
                .set("limit", 500);
        String url = template.expand();
        String response = getRequest(url);
        Map<String,Object> content = collectLines(response, lines);

        while(!(boolean)content.get("isLastPage")){
            start += (int) content.get("size");
            url = template
                    .set("start", start)
                    .expand();
            response = getRequest(url);
            content = collectLines(response, lines);
        }
        return IOUtils.toInputStream(StringUtils.join(lines,'\n'), "UTF-8");
    }

    private Map<String,Object> collectLines(String response, final List<String> lines) throws IOException {
        Map<String,Object> content = JsonParser.mapper.readValue(response, new TypeReference<Map<String,Object>>(){});
        List<Map<String, String>> lineMap = (List<Map<String, String>>) content.get("lines");
        for(Map<String,String> line: lineMap){
            String text = line.get("text");
            if(text != null){
                lines.add(text);
            }
        }
        return content;
    }

}<|MERGE_RESOLUTION|>--- conflicted
+++ resolved
@@ -272,10 +272,20 @@
                 .fromTemplate(API_PULL_REQUESTS_PATH)
                 .set("owner", getUserCentricOwner())
                 .set("repo", repositoryName);
-        return getResources(template, BitbucketServerPullRequests.class);
-    }
-
-<<<<<<< HEAD
+        List<BitbucketServerPullRequest> pullRequests = getResources(template, BitbucketServerPullRequests.class);
+
+        AbstractBitbucketEndpoint endpointConfig = BitbucketEndpointConfiguration.get().findEndpoint(baseURL);
+        if (endpointConfig instanceof BitbucketServerEndpoint && ((BitbucketServerEndpoint)endpointConfig).isCallCanMerge()) {
+            // This is required for Bitbucket Server to update the refs/pull-requests/* references
+            // See https://community.atlassian.com/t5/Bitbucket-questions/Change-pull-request-refs-after-Commit-instead-of-after-Approval/qaq-p/194702#M6829
+            for (BitbucketServerPullRequest pullRequest : pullRequests) {
+                pullRequest.setCanMerge(getPullRequestCanMergeById(Integer.parseInt(pullRequest.getId())));
+            }
+        }
+
+        return pullRequests;
+    }
+
     @NonNull
     public List<BitbucketServerPullRequest> getOutgoingOpenPullRequests(String fromRef) throws IOException, InterruptedException {
         UriTemplate template = UriTemplate
@@ -286,40 +296,6 @@
                 .set("direction", "outgoing")
                 .set("state", "OPEN");
         return getResources(template, BitbucketServerPullRequests.class);
-=======
-        try {
-            List<BitbucketServerPullRequest> pullRequests = new ArrayList<>();
-            String response = getRequest(url);
-            BitbucketServerPullRequests page = JsonParser.toJava(response, BitbucketServerPullRequests.class);
-            pullRequests.addAll(page.getValues());
-            while (!page.isLastPage()) {
-                if (Thread.interrupted()) {
-                    throw new InterruptedException();
-                }
-                Integer limit = page.getLimit();
-                url = template
-                        .set("start", page.getNextPageStart())
-                        .set("limit", limit == null ? DEFAULT_PAGE_LIMIT : limit)
-                        .expand();
-                response = getRequest(url);
-                page = JsonParser.toJava(response, BitbucketServerPullRequests.class);
-                pullRequests.addAll(page.getValues());
-            }
-
-            AbstractBitbucketEndpoint endpointConfig = BitbucketEndpointConfiguration.get().findEndpoint(baseURL);
-            if (endpointConfig instanceof BitbucketServerEndpoint && ((BitbucketServerEndpoint)endpointConfig).isCallCanMerge()) {
-                // This is required for Bitbucket Server to update the refs/pull-requests/* references
-                // See https://community.atlassian.com/t5/Bitbucket-questions/Change-pull-request-refs-after-Commit-instead-of-after-Approval/qaq-p/194702#M6829
-                for (BitbucketServerPullRequest pullRequest : pullRequests) {
-                    pullRequest.setCanMerge(getPullRequestCanMergeById(Integer.parseInt(pullRequest.getId())));
-                }
-            }
-            
-            return pullRequests;
-        } catch (IOException e) {
-            throw new IOException("I/O error when accessing URL: " + url, e);
-        }
->>>>>>> bab68d18
     }
 
     private boolean getPullRequestCanMergeById(@NonNull Integer id) throws IOException {
@@ -336,7 +312,7 @@
             throw new IOException("I/O error when accessing URL: " + url, e);
         }
     }
-    
+
     /**
      * {@inheritDoc}
      */
